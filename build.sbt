val mySettings = Seq(organization := "org.velvia",
                     scalaVersion := "2.10.4",
                     parallelExecution in Test := false,
                     fork in Test := true,
                     resolvers ++= extraRepos,
                     ivyScala := ivyScala.value map { _.copy(overrideScalaVersion = true) }) ++ universalSettings

lazy val core = (project in file("core"))
                  .settings(mySettings:_*)
                  .settings(name := "filodb-core")
                  .settings(scalacOptions += "-language:postfixOps")
                  .settings(libraryDependencies ++= coreDeps)

lazy val coordinator = (project in file("coordinator"))
                         .settings(mySettings:_*)
                         .settings(name := "filodb-coordinator")
                         .settings(libraryDependencies ++= coordDeps)
                         .dependsOn(core % "compile->compile; test->test")

lazy val cassandra = (project in file("cassandra"))
                       .settings(mySettings:_*)
                       .settings(name := "filodb-cassandra")
                       .settings(libraryDependencies ++= cassDeps)
                       .dependsOn(core % "compile->compile; test->test")

lazy val cli = (project in file("cli"))
                 .settings(mySettings:_*)
                 .settings(name := "filodb-cli")
                 .settings(libraryDependencies ++= cliDeps)
                 .settings(cliAssemblySettings:_*)
                 .dependsOn(core, coordinator, cassandra)

lazy val spark = (project in file("spark"))
                   .settings(name := "filodb-spark")
                   .configs( IntegrationTest )
                   .settings(itSettings : _*)
                   .settings(fork in IntegrationTest := true)
                   .settings(mySettings:_*)
                   .settings(libraryDependencies ++= sparkDeps)
                   .settings(assemblySettings:_*)
                   .settings(assemblyOption in assembly := (assemblyOption in assembly).value.copy(includeScala = false))
                   .dependsOn(core % "compile->compile; test->test; it->test",
                              coordinator,
                              cassandra % "compile->compile; test->test; it->test")

lazy val jmh = (project in file("jmh"))
                 .settings(mySettings:_*)
                 .settings(name := "filodb-jmh")
                 .settings(libraryDependencies ++= jmhDeps)
                 .enablePlugins(JmhPlugin)
                 .dependsOn(core % "compile->compile; compile->test", spark)

lazy val stress = (project in file("stress"))
                    .settings(mySettings:_*)
                    .settings(libraryDependencies ++= stressDeps)
                    .settings(assemblySettings:_*)
                    .dependsOn(spark)

<<<<<<< HEAD
val phantomVersion = "1.11.0"
val akkaVersion    = "2.3.7"
val sparkVersion   = "1.4.1"
=======
val phantomVersion = "1.12.2"
val akkaVersion    = "2.3.15"
val sparkVersion   = "1.5.1"
>>>>>>> d61a5385

lazy val extraRepos = Seq(
  "Typesafe repository releases" at "http://repo.typesafe.com/typesafe/releases/",
  "twitter-repo" at "http://maven.twttr.com",
  "Websudos releases" at "https://dl.bintray.com/websudos/oss-releases/",
  "Pellucid Bintray" at "http://dl.bintray.com/pellucid/maven",
  "Velvia Bintray" at "https://dl.bintray.com/velvia/maven",
  "spray repo" at "http://repo.spray.io"
)

val excludeShapeless = ExclusionRule(organization = "com.chuusai")
// Zookeeper pulls in slf4j-log4j12 which we DON'T want
val excludeZK = ExclusionRule(organization = "org.apache.zookeeper")
// This one is brought by Spark by default
val excludeSlf4jLog4j = ExclusionRule(organization = "org.slf4j", name = "slf4j-log4j12")

lazy val coreDeps = Seq(
  "com.typesafe.scala-logging" %% "scala-logging-slf4j" % "2.1.2",
  "org.slf4j"             % "slf4j-api"         % "1.7.10",
  "com.beachape"         %% "enumeratum"        % "1.2.1",
  "org.velvia.filo"      %% "filo-scala"        % "0.2.4",
  "joda-time"             % "joda-time"         % "2.2",
  "org.joda"              % "joda-convert"      % "1.2",
  "io.spray"             %% "spray-caching"     % "1.3.2",
  "net.ceedubs"          %% "ficus"             % "1.0.1",
  "org.scodec"           %% "scodec-bits"       % "1.0.10",
  "org.scalactic"        %% "scalactic"         % "2.2.6",
  "com.markatta"         %% "futiles"           % "1.1.3",
  "com.nativelibs4java"  %% "scalaxy-loops"     % "0.3.3" % "provided",
  "ch.qos.logback"        % "logback-classic"   % "1.0.7" % "test",  // to get good test logs
  "org.scalatest"        %% "scalatest"         % "2.2.4" % "test"
)

lazy val cassDeps = Seq(
  "com.websudos"         %% "phantom-dsl"       % phantomVersion,
  "ch.qos.logback"        % "logback-classic"   % "1.0.7" % "test",  // to get good test logs
  "com.websudos"         %% "phantom-testkit"   % phantomVersion % "test" excludeAll(excludeZK)
)

lazy val coordDeps = Seq(
  "com.typesafe.akka"    %% "akka-slf4j"        % akkaVersion,
  "com.typesafe.akka"    %% "akka-cluster"      % akkaVersion,
  "com.opencsv"           % "opencsv"           % "3.3",
  "com.typesafe.akka"    %% "akka-testkit"      % akkaVersion % "test",
  "ch.qos.logback"        % "logback-classic"   % "1.0.7" % "test",  // to get good test logs
  "org.scalatest"        %% "scalatest"         % "2.2.4" % "test"
)

lazy val cliDeps = Seq(
  "ch.qos.logback"        % "logback-classic"   % "1.0.7",
  "com.quantifind"       %% "sumac"             % "0.3.0"
)

lazy val sparkDeps = Seq(
  // We don't want LOG4J.  We want Logback!  The excludeZK is to help with a conflict re Coursier plugin.
<<<<<<< HEAD
  "org.apache.spark"     %% "spark-hive"        % sparkVersion % "provided" excludeAll(excludeSlf4jLog4j, excludeZK),
  "org.apache.spark"     %% "spark-streaming"   % sparkVersion % "provided" excludeAll(excludeSlf4jLog4j, excludeZK)
=======
  "org.apache.spark"     %% "spark-hive"         % sparkVersion % "provided" excludeAll(excludeSlf4jLog4j, excludeZK),
  "org.apache.spark"     %% "spark-hive-thriftserver" % sparkVersion % "provided" excludeAll(excludeSlf4jLog4j, excludeZK),
  "org.apache.spark"     %% "spark-streaming"   % sparkVersion % "provided",
  "org.scalatest"        %% "scalatest"         % "2.2.4" % "it"
>>>>>>> d61a5385
)

lazy val jmhDeps = Seq(
  "com.nativelibs4java"  %% "scalaxy-loops"     % "0.3.3" % "provided",
  "org.apache.spark"     %% "spark-sql"         % sparkVersion excludeAll(excludeSlf4jLog4j, excludeZK)
)

lazy val stressDeps = Seq(
  "com.databricks"       %% "spark-csv"         % "1.3.0",
  "org.apache.spark"     %% "spark-sql"         % sparkVersion % "provided" excludeAll(excludeZK),
  "org.apache.spark"     %% "spark-streaming"   % sparkVersion % "provided" excludeAll(excludeZK)
)

//////////////////////////
///

lazy val coreSettings = Seq(
  scalacOptions ++= Seq("-Xlint", "-deprecation", "-Xfatal-warnings", "-feature")
)

lazy val testSettings = Seq(
    parallelExecution in Test := false,
    // Needed to avoid cryptic EOFException crashes in forked tests
    // in Travis with `sudo: false`.
    // See https://github.com/sbt/sbt/issues/653
    // and https://github.com/travis-ci/travis-ci/issues/3775
    javaOptions += "-Xmx1250M",
    concurrentRestrictions in Global := Seq(
      // Tags.limit(Tags.CPU, java.lang.Runtime.getRuntime().availableProcessors()),
      Tags.limit(Tags.CPU, 1),
      // limit to 1 concurrent test task, even across sub-projects
      Tags.limit(Tags.Test, 1),
      // Note: some components of tests seem to have the "Untagged" tag rather than "Test" tag.
      // So, we limit the sum of "Test", "Untagged" tags to 1 concurrent
      Tags.limitSum(1, Tags.Test, Tags.Untagged))
)

lazy val itSettings = Defaults.itSettings ++ Seq(
  fork in IntegrationTest := true
)

lazy val universalSettings = coreSettings ++ styleSettings ++ testSettings

// Create a default Scala style task to run with tests
lazy val testScalastyle = taskKey[Unit]("testScalastyle")

lazy val compileScalastyle = taskKey[Unit]("compileScalastyle")

lazy val styleSettings = Seq(
  testScalastyle := org.scalastyle.sbt.ScalastylePlugin.scalastyle.in(Test).toTask("").value,
  // (scalastyleConfig in Test) := "scalastyle-test-config.xml",
  // This is disabled for now, cannot get ScalaStyle to recognize the file above for some reason :/
  // (test in Test) <<= (test in Test) dependsOn testScalastyle,
  scalastyleFailOnError := true,
  compileScalastyle := org.scalastyle.sbt.ScalastylePlugin.scalastyle.in(Compile).toTask("").value,
  // Is running this on compile too much?
  (compile in Test) <<= (compile in Test) dependsOn compileScalastyle
)

lazy val shellScript = """#!/bin/bash
while [ "${1:0:2}" = "-D" ]
do
  allprops="$allprops $1"
  shift
done
if [ ! -z "$FILO_CONFIG_FILE" ]; then
  config="-Dconfig.file=$FILO_CONFIG_FILE"
fi
exec java -Xmx4g -Xms4g $config $allprops -jar "$0" "$@"
""".split("\n")

// Builds cli as a standalone executable to make it easier to launch commands
lazy val cliAssemblySettings = assemblySettings ++ Seq(
  assemblyOption in assembly := (assemblyOption in assembly).value.copy(
                                  prependShellScript = Some(shellScript)),
  assemblyJarName in assembly := s"filo-cli-${version.value}",
  logLevel in assembly := Level.Error
)

lazy val assemblySettings = Seq(
  assemblyMergeStrategy in assembly := {
    case m if m.toLowerCase.endsWith("manifest.mf") => MergeStrategy.discard
    case m if m.toLowerCase.matches("meta-inf.*\\.sf$") => MergeStrategy.discard
    case m if m.toLowerCase.matches("meta-inf.*\\.properties") => MergeStrategy.discard
    case PathList(ps @ _*) if ps.last endsWith ".txt.1" => MergeStrategy.first
    case "reference.conf"    => MergeStrategy.concat
    case "application.conf"  => MergeStrategy.concat
    case x =>
      val oldStrategy = (assemblyMergeStrategy in assembly).value
      oldStrategy(x)
  },
  test in assembly := {} //noisy for end-user since the jar is not available and user needs to build the project locally
)<|MERGE_RESOLUTION|>--- conflicted
+++ resolved
@@ -56,15 +56,9 @@
                     .settings(assemblySettings:_*)
                     .dependsOn(spark)
 
-<<<<<<< HEAD
 val phantomVersion = "1.11.0"
-val akkaVersion    = "2.3.7"
+val akkaVersion    = "2.3.15"
 val sparkVersion   = "1.4.1"
-=======
-val phantomVersion = "1.12.2"
-val akkaVersion    = "2.3.15"
-val sparkVersion   = "1.5.1"
->>>>>>> d61a5385
 
 lazy val extraRepos = Seq(
   "Typesafe repository releases" at "http://repo.typesafe.com/typesafe/releases/",
@@ -120,15 +114,9 @@
 
 lazy val sparkDeps = Seq(
   // We don't want LOG4J.  We want Logback!  The excludeZK is to help with a conflict re Coursier plugin.
-<<<<<<< HEAD
   "org.apache.spark"     %% "spark-hive"        % sparkVersion % "provided" excludeAll(excludeSlf4jLog4j, excludeZK),
-  "org.apache.spark"     %% "spark-streaming"   % sparkVersion % "provided" excludeAll(excludeSlf4jLog4j, excludeZK)
-=======
-  "org.apache.spark"     %% "spark-hive"         % sparkVersion % "provided" excludeAll(excludeSlf4jLog4j, excludeZK),
-  "org.apache.spark"     %% "spark-hive-thriftserver" % sparkVersion % "provided" excludeAll(excludeSlf4jLog4j, excludeZK),
-  "org.apache.spark"     %% "spark-streaming"   % sparkVersion % "provided",
+  "org.apache.spark"     %% "spark-streaming"   % sparkVersion % "provided" excludeAll(excludeSlf4jLog4j, excludeZK),
   "org.scalatest"        %% "scalatest"         % "2.2.4" % "it"
->>>>>>> d61a5385
 )
 
 lazy val jmhDeps = Seq(
