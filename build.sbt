--- conflicted
+++ resolved
@@ -47,17 +47,13 @@
                  .enablePlugins(JmhPlugin)
                  .dependsOn(core % "compile->compile; compile->test", spark)
 
-<<<<<<< HEAD
-val phantomVersion = "1.11.0"
-=======
 lazy val stress = (project in file("stress"))
                     .settings(mySettings:_*)
                     .settings(libraryDependencies ++= stressDeps)
                     .settings(assemblySettings:_*)
                     .dependsOn(spark)
 
-val phantomVersion = "1.12.2"
->>>>>>> c8e59631
+val phantomVersion = "1.11.0"
 val akkaVersion    = "2.3.7"
 val sparkVersion   = "1.4.1"
 
