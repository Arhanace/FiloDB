package filodb.stress

import org.apache.spark.sql.{DataFrame, SparkSession, SaveMode}
import scala.util.Random
import scala.concurrent.duration._
import scala.concurrent.{Await, Future}

import filodb.core.{DatasetRef, Perftools}
import filodb.spark._

/**
 * Ingests into two different tables simultaneously, one with small segment size. Tests ingestion pipeline
 * handling of tons of concurrent write / I/O, backpressure, accuracy, etc.
 * Reads back both datasets and compares every cell and row to be sure the data is readable and accurate.
 *
 * NOTE: The segment key has been replaced with a constant to test segmentless data model and its effect
 * on both ingestion and query performance.  Uncomment the original data model to get it back.
 *
 * To prepare, download the first month's worth of data from http://www.andresmh.com/nyctaxitrips/
 * Also, run this to initialize the filo-stress keyspace:
 *   `filo-cli --database filostress --command init`
 *
 * Recommended to run this with the first million rows only as a first run to make sure everything works.
 * Test at different memory settings - but recommend minimum 4G.
 *
 * Also, if you run this locally, run it using local-cluster to test clustering effects.
 *
 * TODO: randomize number of lines to ingest.  Maybe numOfLines - util.Random.nextInt(10000)....
 */
object IngestionStress extends App {
  val taxiCsvFile = args(0)

  def puts(s: String): Unit = {
    //scalastyle:off
    println(s)
    //scalastyle:on
  }

  val stressName = sys.props.getOrElse("stress.table1name", "taxi_medallion_seg")
  val hrOfDayName = sys.props.getOrElse("stress.table2name", "taxi_hour_of_day")
  val keyspaceName = sys.props.getOrElse("stress.keyspace", "filostress")

  // Setup SparkContext, etc.
<<<<<<< HEAD
  val sess = SparkSession.builder.appName("test")
                                 .config("spark.filodb.cassandra.keyspace", "filostress")
                                 .config("spark.sql.shuffle.partitions", "4")
                                 .config("spark.scheduler.mode", "FAIR")
                                 .getOrCreate
  val sc = sess.sparkContext
  import sess.implicits._
=======
  val conf = (new SparkConf).setAppName("IngestionStress")
                            .set("spark.filodb.cassandra.keyspace", keyspaceName)
                            .set("spark.sql.shuffle.partitions", "4")
                            .set("spark.scheduler.mode", "FAIR")
  val sc = new SparkContext(conf)
  val sql = new SQLContext(sc)
  import sql.implicits._
>>>>>>> d7b5236d

  // Ingest the taxi file two different ways using two Futures
  // One way is by hour of day - very relaxed and fast
  // Another is the "stress" schema - very tiny segments, huge amounts of memory churn and I/O bandwidth
  val csvDF = sess.read.format("com.databricks.spark.csv").
                 option("header", "true").option("inferSchema", "true").
                 load(taxiCsvFile)
  // Define a hour of day function
  import org.joda.time.DateTime
  import java.sql.Timestamp
  val hourOfDay = sess.udf.register("hourOfDay", { (t: Timestamp) => new DateTime(t).getHourOfDay })
  val dfWithHoD = csvDF.withColumn("hourOfDay", hourOfDay(csvDF("pickup_datetime")))

  val stressLines = csvDF.count()
  puts(s"$taxiCsvFile has $stressLines unique lines of data")

  import scala.concurrent.ExecutionContext.Implicits.global

  val stressIngestor = Future {
    val ingestMillis = Perftools.timeMillis {
      puts("Starting stressful ingestion...")
      csvDF.write.format("filodb.spark").
        option("dataset", stressName).
        option("row_keys", "medallion,hack_license,pickup_datetime").
        option("partition_keys", ":stringPrefix medallion 2").
        option("reset_schema", "true").
        mode(SaveMode.Overwrite).save()
      puts("Stressful ingestion done.")
    }

    puts(s"\n ==> Stressful ingestion took $ingestMillis ms\n")

<<<<<<< HEAD
    val df = sess.filoDataset("taxi_medallion_seg")
    df.createOrReplaceTempView("taxi_medallion_seg")
=======
    val df = sql.filoDataset(stressName)
    df.registerTempTable(stressName)
>>>>>>> d7b5236d
    df
  }

  val hrOfDayIngestor = Future {
    val ingestMillis = Perftools.timeMillis {
      puts("Starting hour-of-day (easy) ingestion...")

      dfWithHoD.write.format("filodb.spark").
        option("dataset", hrOfDayName).
        option("row_keys", "pickup_datetime,medallion,hack_license").
        option("partition_keys", "hourOfDay").
        option("reset_schema", "true").
        mode(SaveMode.Overwrite).save()

      puts("hour-of-day (easy) ingestion done.")
    }

    puts(s"\n ==> hour-of-day (easy) ingestion took $ingestMillis ms\n")

<<<<<<< HEAD
    val df = sess.filoDataset("taxi_hour_of_day")
    df.createOrReplaceTempView("taxi_hour_of_day")
=======
    val df = sql.filoDataset(hrOfDayName)
    df.registerTempTable(hrOfDayName)
>>>>>>> d7b5236d
    df
  }

  def checkDatasetCount(df: DataFrame, expected: Long): Future[Long] = Future {
    val count = df.count()
    if (count == expected) { puts(s"Count matched $count for dataframe $df") }
    else                   { puts(s"Expected $expected rows, but actually got $count for dataframe $df") }
    count
  }

  def printIngestionStats(dataset: String): Unit = {
    val stats = FiloDriver.client.ingestionStats(DatasetRef(dataset), 0)
    puts(s"  Stats for dataset $dataset =>")
    stats.foreach(s => puts(s"   $s"))
  }

  val fut = for { stressDf  <- stressIngestor
        hrOfDayDf <- hrOfDayIngestor
        stressCount <- checkDatasetCount(stressDf, stressLines)
        hrCount   <- checkDatasetCount(hrOfDayDf, stressLines) } yield {
    puts("Now doing data comparison checking")

    // Do something just so we have to depend on both things being done
    puts(s"Counts: $stressCount $hrCount")

    puts("\nStats for each dataset:")
    printIngestionStats(stressName)
    printIngestionStats(hrOfDayName)

    // clean up!
    FiloDriver.shutdown()
    FiloExecutor.shutdown()
    sc.stop()
  }

  Await.result(fut, 99.minutes)
}<|MERGE_RESOLUTION|>--- conflicted
+++ resolved
@@ -41,23 +41,13 @@
   val keyspaceName = sys.props.getOrElse("stress.keyspace", "filostress")
 
   // Setup SparkContext, etc.
-<<<<<<< HEAD
-  val sess = SparkSession.builder.appName("test")
-                                 .config("spark.filodb.cassandra.keyspace", "filostress")
+  val sess = SparkSession.builder.appName("IngestionStress")
+                                 .config("spark.filodb.cassandra.keyspace", keyspaceName)
                                  .config("spark.sql.shuffle.partitions", "4")
                                  .config("spark.scheduler.mode", "FAIR")
                                  .getOrCreate
   val sc = sess.sparkContext
   import sess.implicits._
-=======
-  val conf = (new SparkConf).setAppName("IngestionStress")
-                            .set("spark.filodb.cassandra.keyspace", keyspaceName)
-                            .set("spark.sql.shuffle.partitions", "4")
-                            .set("spark.scheduler.mode", "FAIR")
-  val sc = new SparkContext(conf)
-  val sql = new SQLContext(sc)
-  import sql.implicits._
->>>>>>> d7b5236d
 
   // Ingest the taxi file two different ways using two Futures
   // One way is by hour of day - very relaxed and fast
@@ -90,13 +80,8 @@
 
     puts(s"\n ==> Stressful ingestion took $ingestMillis ms\n")
 
-<<<<<<< HEAD
-    val df = sess.filoDataset("taxi_medallion_seg")
-    df.createOrReplaceTempView("taxi_medallion_seg")
-=======
-    val df = sql.filoDataset(stressName)
-    df.registerTempTable(stressName)
->>>>>>> d7b5236d
+    val df = sess.filoDataset(stressName)
+    df.createOrReplaceTempView(stressName)
     df
   }
 
@@ -116,13 +101,8 @@
 
     puts(s"\n ==> hour-of-day (easy) ingestion took $ingestMillis ms\n")
 
-<<<<<<< HEAD
-    val df = sess.filoDataset("taxi_hour_of_day")
-    df.createOrReplaceTempView("taxi_hour_of_day")
-=======
-    val df = sql.filoDataset(hrOfDayName)
-    df.registerTempTable(hrOfDayName)
->>>>>>> d7b5236d
+    val df = sess.filoDataset(hrOfDayName)
+    df.createOrReplaceTempView(hrOfDayName)
     df
   }
 
