package filodb.stress

import org.apache.spark.sql.{DataFrame, SparkSession, SaveMode}
import scala.util.Random
import scala.concurrent.duration.Duration
import scala.concurrent.{Await, Future}

import filodb.spark._

/**
 * An in-memory concurrency and query stress tester
 * 1) First it ingests the NYC Taxi dataset into memory
 * 2) Then runs tons of queries on it
 *
 * To prepare, download the first month's worth of data from http://www.andresmh.com/nyctaxitrips/
 *
 * Recommended to run this with the first million rows only as a first run to make sure everything works.
 * Run it with LOTS of memory - 8GB recommended
 */
object InMemoryQueryStress extends App {
  val taxiCsvFile = args(0)
  val numRuns = 50    // Make this higher when doing performance profiling

  def puts(s: String): Unit = {
    //scalastyle:off
    println(s)
    //scalastyle:on
  }

  // Queries
  val medallions = Array("23A89BC906FBB8BD110677FBB0B0A6C5",
                         "3F8D8853F7EF89A7630565DDA38E9526",
                         "3FE07421C46041F4801C7711F5971C63",
                         "789B8DC7F3CB06A645B0CDC24591B832",
                         "18E80475A4E491022BC2EF8559DABFD8",
                         "761033F2C6F96EBFA9F578E968FDEDE5",
                         "E4C72E0EE95C31D6B1FEFCF3F876EF90",
                         "AF1421FCAA4AE912BDFC996F8A9B5675",
                         "FB085B55ABF581ADBAD3E16283C78C01",
                         "29CBE2B638D6C9B7239D2CA7A72A70E9")

  // trip info for a single driver within a given time range
  val singleDriverQueries = (1 to 20).map { i =>
    val medallion = medallions(Random.nextInt(medallions.size))
    s"SELECT avg(trip_distance), avg(passenger_count) from nyc_taxi where medallion = '$medallion'" +
    s" AND pickup_datetime > '2013-01-15T00Z' AND pickup_datetime < '2013-01-22T00Z'"
  }

  // average trip distance by day for several days

  val allQueries = singleDriverQueries

  // Setup SparkContext, etc.
<<<<<<< HEAD
  val sess = SparkSession.builder.master("local[8]")
                                 .appName("test")
                                 .config("spark.filodb.store", "in-memory")
                                 .config("spark.sql.shuffle.partitions", "4")
                                 .config("spark.scheduler.mode", "FAIR")
                                 .config("spark.ui.enabled", "false")   // No need for UI when doing perf stuff
                                 .config("spark.filodb.memtable.min-free-mb", "50")
                                 .getOrCreate
  val sc = sess.sparkContext
=======
  val conf = (new SparkConf).setMaster("local[8]")
                            .setAppName("InMemoryQueryStress")
                            .set("spark.filodb.store", "in-memory")
                            .set("spark.sql.shuffle.partitions", "4")
                            .set("spark.scheduler.mode", "FAIR")
                            .set("spark.ui.enabled", "false")   // No need for UI when doing perf stuff
                            .set("spark.filodb.memtable.min-free-mb", "50")
  val sc = new SparkContext(conf)
  val sql = new SQLContext(sc)
>>>>>>> d7b5236d

  // Ingest file - note, this will take several minutes
  puts("Starting ingestion...")
  val csvDF = sess.read.format("com.databricks.spark.csv").
                   option("header", "true").option("inferSchema", "true").
                   load(taxiCsvFile)
  csvDF.write.format("filodb.spark").
    option("dataset", "nyc_taxi").
    option("row_keys", "hack_license,pickup_datetime").
    option("segment_key", ":timeslice pickup_datetime 6d").
    option("partition_keys", ":stringPrefix medallion 2").
    mode(SaveMode.Overwrite).save()
  puts("Ingestion done.")

  val taxiDF = sess.filoDataset("nyc_taxi")
  taxiDF.createOrReplaceTempView("nyc_taxi")
  val numRecords = taxiDF.count()
  puts(s"Ingested $numRecords records")

  // run queries

  import scala.concurrent.ExecutionContext.Implicits.global

  val cachedDF = new collection.mutable.HashMap[String, DataFrame]

  def getCachedDF(query: String): DataFrame =
    cachedDF.getOrElseUpdate(query, sess.sql(query))

  def runQueries(queries: Array[String], numQueries: Int = 1000): Unit = {
    val startMillis = System.currentTimeMillis
    val futures = (0 until numQueries).map(i => getCachedDF(queries(Random.nextInt(queries.size))).rdd.collectAsync)
    val fut = Future.sequence(futures.asInstanceOf[Seq[Future[Array[_]]]])
    Await.result(fut, Duration.Inf)
    val endMillis = System.currentTimeMillis
    val qps = numQueries / ((endMillis - startMillis) / 1000.0)
    puts(s"Ran $numQueries queries in ${endMillis - startMillis} millis.  QPS = $qps")
  }

  puts("Warming up...")
  runQueries(allQueries.toArray, 100)
  Thread sleep 2000
  puts("Now running queries for real...")
  (0 until numRuns).foreach { i => runQueries(allQueries.toArray) }

  // clean up!
  FiloDriver.shutdown()
  sc.stop()
}<|MERGE_RESOLUTION|>--- conflicted
+++ resolved
@@ -51,9 +51,8 @@
   val allQueries = singleDriverQueries
 
   // Setup SparkContext, etc.
-<<<<<<< HEAD
   val sess = SparkSession.builder.master("local[8]")
-                                 .appName("test")
+                                 .appName("InMemoryQueryStress")
                                  .config("spark.filodb.store", "in-memory")
                                  .config("spark.sql.shuffle.partitions", "4")
                                  .config("spark.scheduler.mode", "FAIR")
@@ -61,17 +60,6 @@
                                  .config("spark.filodb.memtable.min-free-mb", "50")
                                  .getOrCreate
   val sc = sess.sparkContext
-=======
-  val conf = (new SparkConf).setMaster("local[8]")
-                            .setAppName("InMemoryQueryStress")
-                            .set("spark.filodb.store", "in-memory")
-                            .set("spark.sql.shuffle.partitions", "4")
-                            .set("spark.scheduler.mode", "FAIR")
-                            .set("spark.ui.enabled", "false")   // No need for UI when doing perf stuff
-                            .set("spark.filodb.memtable.min-free-mb", "50")
-  val sc = new SparkContext(conf)
-  val sql = new SQLContext(sc)
->>>>>>> d7b5236d
 
   // Ingest file - note, this will take several minutes
   puts("Starting ingestion...")
