<<<<<<< HEAD
version in ThisBuild := "0.9.1"
=======
version in ThisBuild := "0.9.2.integration-SNAPSHOT"
>>>>>>> 6038a774
<|MERGE_RESOLUTION|>--- conflicted
+++ resolved
@@ -1,5 +1 @@
-<<<<<<< HEAD
-version in ThisBuild := "0.9.1"
-=======
-version in ThisBuild := "0.9.2.integration-SNAPSHOT"
->>>>>>> 6038a774
+version in ThisBuild := "0.9.2"