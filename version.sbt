<<<<<<< HEAD
version in ThisBuild := "0.9.7"
=======
version in ThisBuild := "0.9.8.integration-SNAPSHOT"
>>>>>>> 22c1da6f
<|MERGE_RESOLUTION|>--- conflicted
+++ resolved
@@ -1,5 +1 @@
-<<<<<<< HEAD
-version in ThisBuild := "0.9.7"
-=======
-version in ThisBuild := "0.9.8.integration-SNAPSHOT"
->>>>>>> 22c1da6f
+version in ThisBuild := "0.9.8"