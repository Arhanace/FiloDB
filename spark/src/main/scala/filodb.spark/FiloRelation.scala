package filodb.spark

import akka.actor.ActorRef
import akka.pattern.ask
import akka.util.Timeout
import com.typesafe.config.Config
import com.typesafe.scalalogging.slf4j.StrictLogging
import java.nio.ByteBuffer
import net.ceedubs.ficus.Ficus._
import org.joda.time.DateTime
import org.velvia.filo.{FastFiloRowReader, FiloVector, RowReader, VectorReader}
import scala.concurrent.{Await, Future}
import scala.concurrent.duration._
import scala.language.postfixOps

import org.apache.spark.rdd.RDD
import org.apache.spark.SparkContext
import org.apache.spark.sql.sources._
import org.apache.spark.sql.types._
import org.apache.spark.sql.{DataFrame, Row, SQLContext}

import filodb.core._
import filodb.core.query.KeyFilter
import filodb.core.metadata.{Column, Dataset, RichProjection}
import filodb.core.store.{RowReaderSegment, ScanMethod, SinglePartitionScan, FilteredPartitionScan}

object FiloRelation extends StrictLogging {
  import TypeConverters._

  implicit val context = scala.concurrent.ExecutionContext.Implicits.global

  def parse[T, B](cmd: => Future[T], awaitTimeout: FiniteDuration = 5 seconds)(func: T => B): B = {
    func(Await.result(cmd, awaitTimeout))
  }

  def actorAsk[B](actor: ActorRef, msg: Any,
                  askTimeout: FiniteDuration = 5 seconds)(f: PartialFunction[Any, B]): B = {
    implicit val timeout = Timeout(askTimeout)
    parse(actor ? msg, askTimeout)(f)
  }

  def getDatasetObj(dataset: String): Dataset =
    parse(FiloSetup.metaStore.getDataset(dataset)) { ds => ds }

  def getSchema(dataset: String, version: Int): Column.Schema =
    parse(FiloSetup.metaStore.getSchema(dataset, version)) { schema => schema }

  // Parses the Spark filters, matching them to partition key columns, and returning
  // tuples of (position, keytype, applicable filters).
  // NOTE: for now support just one filter per column
  def parsePartitionFilters(projection: RichProjection,
                            filters: Seq[Filter]): Seq[(Int, KeyType, Seq[Filter])] = {
    logger.info(s"Incoming filters = $filters")
    val colToFiltersMap: Map[String, Seq[Filter]] = filters.collect {
      case f @ EqualTo(col, _) => col -> f
      case f @ In(col, _)      => col -> f
    }.groupBy(_._1).mapValues( colFilterPairs => colFilterPairs.map(_._2))

    val columnIdxTypeMap = KeyFilter.mapPartitionColumns(projection, colToFiltersMap.keys.toSeq)

    logger.info(s"Matching partition key col name / pos / keyType: $columnIdxTypeMap")
    columnIdxTypeMap.map { case (colName, (pos, keyType)) =>
      (pos, keyType, colToFiltersMap(colName))
    }.toSeq
  }

  // Turns out Spark 1.4 passes UTF8String's as args a lot. Need to sanitize them.
  def sanitize(item: Any): Any = item match {
    case u: UTF8String => item.toString
    case o: Any        => o
  }

  // Single partition query?
  def singlePartitionQuery(projection: RichProjection,
                           filterStuff: Seq[(Int, KeyType, Seq[Filter])]): Option[Any] = {
    // Are all the partition keys given in filters?
    // Are all the filters EqualTo?
    val equalPredValues: Seq[Any] = filterStuff.collect {
      case (pos, keyType, Seq(EqualTo(_, equalValue))) =>
        KeyFilter.parseSingleValue(keyType)(sanitize(equalValue))
    }
    if (equalPredValues.length == projection.partitionColumns.length) {
      if (equalPredValues.length == 1) Some(equalPredValues.head) else Some(equalPredValues)
    } else {
      None
    }
  }

  def filtersToFunc(projection: RichProjection,
                    filterStuff: Seq[(Int, KeyType, Seq[Filter])]): Any => Boolean = {
    import KeyFilter._

    def toFunc(keyType: KeyType, f: Filter): Any => Boolean = f match {
      case EqualTo(_, value) => equalsFunc(keyType)(parseSingleValue(keyType)(sanitize(value)))
      case In(_, values)     => inFunc(keyType)(parseValues(keyType)(values.map(sanitize).toSet).toSet)
      case other: Filter     => throw new IllegalArgumentException(s"Sorry, filter $other not supported")
    }

    // Compute one func per column/position
    logger.info(s"Filters by position: $filterStuff")
    val funcs = filterStuff.map { case (pos, keyType, filters) =>
      filters.tail.foldLeft(toFunc(keyType, filters.head)) { case (curFunc, newFilter) =>
        andFunc(curFunc, toFunc(keyType, newFilter))
      }
    }

    if (funcs.isEmpty) {
      logger.info(s"Using default filtering function")
      (a: Any) => true
    } else {
      makePartitionFilterFunc(projection, filterStuff.map(_._1), funcs)
    }
  }

  // It's good to put complex functions inside an object, to be sure that everything
  // inside the function does not depend on an explicit outer class and can be serializable
  def perPartitionRowScanner(config: Config,
                             readOnlyProjectionString: String,
                             version: Int,
                             method: ScanMethod): Iterator[Row] = {
    // NOTE: all the code inside here runs distributed on each node.  So, create my own datastore, etc.
    FiloSetup.init(config)
    FiloSetup.columnStore    // force startup
    val readOnlyProjection = RichProjection.readOnlyFromString(readOnlyProjectionString)

    parse(FiloSetup.columnStore.scanRows(
            readOnlyProjection, readOnlyProjection.columns, version, method,
            (bytes, clazzes) => new SparkRowReader(bytes, clazzes)),
          10 minutes) { rowIt => rowIt.asInstanceOf[Iterator[Row]] }
  }
}

/**
 * Schema and row scanner, with pruned column optimization for fast reading from FiloDB
 *
 * NOTE: Each Spark partition is given 1 to N Filo partitions, and the code sequentially
 * reads data from each partition.  Within each partition read, actors/futures are used to
 * parallelize reads from different columns.
 *
 * @constructor
 * @param sparkContext the spark context to pull config from
 * @param dataset the name of the dataset to read from
 * @param the version of the dataset data to read
 */
case class FiloRelation(dataset: String,
                        version: Int = 0,
                        splitsPerNode: Int = 1)
                       (@transient val sqlContext: SQLContext)
    extends BaseRelation with InsertableRelation with PrunedScan with PrunedFilteredScan with StrictLogging {
  import TypeConverters._
  import FiloRelation._

  val filoConfig = FiloSetup.initAndGetConfig(sqlContext.sparkContext)

  val datasetObj = getDatasetObj(dataset)
  val filoSchema = getSchema(dataset, version)

  val schema = StructType(columnsToSqlFields(filoSchema.values.toSeq))
  logger.info(s"Read schema for dataset $dataset = $schema")

<<<<<<< HEAD
=======
  // Return false when returning RDD[InternalRow]
  override def needConversion: Boolean = false

  override def insert(data: DataFrame, overwrite: Boolean): Unit =
    sqlContext.insertIntoFilo(data, dataset, version, overwrite)

>>>>>>> edf6e995
  def buildScan(): RDD[Row] = buildScan(filoSchema.keys.toArray)

  def buildScan(requiredColumns: Array[String]): RDD[Row] =
    buildScan(requiredColumns, Array.empty)

  def buildScan(requiredColumns: Array[String], filters: Array[Filter]): RDD[Row] = {
    // Define vars to distribute inside the method
    val _config = this.filoConfig
    val projection = RichProjection(this.datasetObj, filoSchema.values.toSeq)
    val _version = this.version
    val filoColumns = requiredColumns.map(this.filoSchema)
    logger.info(s"Scanning columns ${filoColumns.toSeq}")
    val readOnlyProjStr = projection.toReadOnlyProjString(filoColumns.map(_.name))
    logger.debug(s"readOnlyProjStr = $readOnlyProjStr")

    val parsedFilters = parsePartitionFilters(projection, filters.toList)
    singlePartitionQuery(projection, parsedFilters) match {
      case Some(partitionKey) =>
        sqlContext.sparkContext.parallelize(Seq(partitionKey), 1)
          .mapPartitions { partKeyIter =>
            perPartitionRowScanner(_config, readOnlyProjStr, _version,
                                   SinglePartitionScan(partKeyIter.next))
          }

      case None =>
        val splits = FiloSetup.columnStore.getScanSplits(dataset, splitsPerNode)
        logger.info(s"${splits.length} splits: [${splits.take(3).mkString(", ")}...]")

        val splitsWithLocations = splits.map { s => (s, s.hostnames.toSeq) }

        val filterFunc = filtersToFunc(projection, parsedFilters)

        // NOTE: It's critical that the closure inside mapPartitions only references
        // vars from buildScan() method, and not the FiloRelation class.  Otherwise
        // the entire FiloRelation class would get serialized.
        // Also, each partition should only need one param.
        sqlContext.sparkContext.makeRDD(splitsWithLocations)
          .mapPartitions { splitIter =>
            val _splits = splitIter.toSeq
            require(_splits.length == 1)
            perPartitionRowScanner(_config, readOnlyProjStr, _version,
                                   FilteredPartitionScan(_splits.head, filterFunc))
          }
    }
  }
}

class SparkRowReader(chunks: Array[ByteBuffer],
                     classes: Array[Class[_]],
                     emptyLen: Int = 0)
extends FastFiloRowReader(chunks, classes, emptyLen) with Row {
  def apply(i: Int): Any = getAny(i)
  def copy(): org.apache.spark.sql.Row = {
    val copy = new SparkRowReader(chunks, classes, emptyLen)
    copy.setRowNo(rowNo)
    copy
  }
  def getByte(i: Int): Byte = ???
  def getShort(i: Int): Short = ???
  def isNullAt(i: Int): Boolean = !notNull(i)
  def length: Int = parsers.length
  def toSeq: Seq[Any] =
    (0 until length).map(apply)
}<|MERGE_RESOLUTION|>--- conflicted
+++ resolved
@@ -158,15 +158,9 @@
   val schema = StructType(columnsToSqlFields(filoSchema.values.toSeq))
   logger.info(s"Read schema for dataset $dataset = $schema")
 
-<<<<<<< HEAD
-=======
-  // Return false when returning RDD[InternalRow]
-  override def needConversion: Boolean = false
-
   override def insert(data: DataFrame, overwrite: Boolean): Unit =
     sqlContext.insertIntoFilo(data, dataset, version, overwrite)
 
->>>>>>> edf6e995
   def buildScan(): RDD[Row] = buildScan(filoSchema.keys.toArray)
 
   def buildScan(requiredColumns: Array[String]): RDD[Row] =
