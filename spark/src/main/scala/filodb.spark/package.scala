--- conflicted
+++ resolved
@@ -291,16 +291,7 @@
       }
 
       val numPartitions = df.rdd.partitions.size
-<<<<<<< HEAD
-      logger.info(s"Saving ($dataset/$version) with row keys $rowKeys, segment key $segmentKey, " +
-                  s"partition keys $partKeys, $numPartitions partitions")
-      ingestDF(df, filoConfig, dataset, dfColumns.map(_.name), version, writeTimeout)
-
-      syncToHive(sqlContext)
-    }
-=======
       logger.info(s"Inserting into ($dataset/$version) with $numPartitions partitions")
->>>>>>> 57684e27
 
       // For each partition, start the ingestion
       df.rdd.mapPartitionsWithIndex { case (index, rowIter) =>
@@ -311,6 +302,8 @@
                       writeTimeout, index)
         Iterator.empty
       }.count()
+
+      syncToHive(sqlContext)
     }
   }
 }