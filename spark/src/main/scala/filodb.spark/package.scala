package filodb

import akka.actor.{ActorRef}
import akka.pattern.ask
import akka.util.Timeout
import com.typesafe.config.Config
import com.typesafe.scalalogging.slf4j.StrictLogging
import java.util.concurrent.ArrayBlockingQueue
import org.apache.spark.sql.{SQLContext, SaveMode, DataFrame, Row}
import org.apache.spark.sql.types.StructType
import scala.concurrent.{Await, Future}
import scala.concurrent.duration._
import scala.language.implicitConversions
import scala.language.postfixOps

import filodb.core._
import filodb.core.metadata.{Column, DataColumn, Dataset, RichProjection}
import filodb.coordinator.{NodeCoordinatorActor, RowSource, DatasetCoordinatorActor}

package spark {
  case class DatasetNotFound(dataset: String) extends Exception(s"Dataset $dataset not found")
  // For each mismatch: the column name, DataFrame type, and existing column type
  case class ColumnTypeMismatch(mismatches: Set[(String, Column.ColumnType, Column.ColumnType)]) extends
    Exception(s"Mismatches:\n${mismatches.toList.mkString("\n")}")
  case class BadSchemaError(reason: String) extends Exception(reason)

  /**
   * Options for calling saveAsFilo
   * @param version the version number to write to
   * @param chunkSize an optionally different chunkSize to set new dataset to use
   * @param writeTimeout Maximum time to wait for write of each partition to complete
   * @param flushAfterInsert if true, ensure all data is flushed in memtables at end of ingestion
   * @param resetSchema if true, allows dataset schema (eg partition keys) to be reset when overwriting
   *          an existing dataset
   */
  case class IngestionOptions(version: Int = 0,
                              chunkSize: Option[Int] = None,
                              writeTimeout: FiniteDuration = DefaultWriteTimeout,
                              flushAfterInsert: Boolean = true,
                              resetSchema: Boolean = false)

}

/**
 * Provides base methods for reading from and writing to FiloDB tables/datasets.
 * Note that this is not the recommended DataFrame load/save API, please see DefaultSource.scala.
 * Configuration is done through setting SparkConf variables, like filodb.cassandra.keyspace
 * Here is how you could use these APIs
 *
 * {{{
 *   > import filodb.spark._
 *   > sqlContext.saveAsFiloDataset(myDF, "table1", rowKeys, partitionKeys, segmentKey, createDataset=true)
 *
 *   > sqlContext.filoDataset("table1")
 * }}}
 */
package object spark extends StrictLogging {
  val DefaultWriteTimeout = 999 minutes

  import NodeCoordinatorActor._
  import filodb.spark.FiloRelation._
  import FiloSetup.metaStore
  import RowSource._
  import filodb.coordinator.client.Client.{parse, actorAsk}

  val sparkLogger = logger

  private[spark] def ingestRddRows(coordinatorActor: ActorRef,
                                   dataset: DatasetRef,
                                   columns: Seq[String],
                                   version: Int,
                                   rows: Iterator[Row],
                                   writeTimeout: FiniteDuration,
                                   partitionIndex: Int): Unit = {
    // Use a queue and read off of iterator in this, the Spark thread.  Due to the presence of ThreadLocals
    // it is not safe for us to read off of this iterator in another (ie Actor) thread
    val queue = new ArrayBlockingQueue[Seq[Row]](32)
    val props = RddRowSourceActor.props(queue, columns, dataset, version, coordinatorActor)
    val rddRowActor = FiloSetup.system.actorOf(props, s"${dataset}_${version}_$partitionIndex")
    implicit val timeout = Timeout(writeTimeout)
    val resp = rddRowActor ? Start
    val rowChunks = rows.grouped(1000)
    var i = 0
    while (rowChunks.hasNext && !resp.value.isDefined) {
      queue.put(rowChunks.next)
      if (i % 20 == 0) logger.info(s"Ingesting batch starting at row ${i * 1000}")
      i += 1
    }
    queue.put(Nil)    // Final marker that there are no more rows
    Await.result(resp, writeTimeout) match {
      case AllDone =>
      case SetupError(UnknownDataset) => throw DatasetNotFound(dataset.dataset)
      case SetupError(BadSchema(reason)) => throw BadSchemaError(reason)
      case SetupError(other)          => throw new RuntimeException(other.toString)
    }
  }

<<<<<<< HEAD
  private[spark] def runCommands[B](cmds: Set[Future[Response]]): Unit = {
    val responseSet = Await.result(Future.sequence(cmds), 5 seconds)
    if (!responseSet.forall(_ == Success)) throw new RuntimeException(s"Some commands failed: $responseSet")
=======
  /**
   * Syncs FiloDB datasets into Hive Metastore.
   * Usually does not need to be called manually, unless you did not use the right HiveContext/Spark
   * to create FiloDB tables.
   */
  def syncToHive(sqlContext: SQLContext): Unit = {
    val config = Option(FiloSetup.config).getOrElse {
      FiloSetup.init(sqlContext.sparkContext)
      FiloSetup.config
    }
    if (config.hasPath("hive.database-name")) {
      MetaStoreSync.getHiveContext(sqlContext).foreach { hiveContext =>
        MetaStoreSync.syncFiloTables(config.getString("hive.database-name"),
                                     FiloSetup.metaStore,
                                     hiveContext)
      }
    }
>>>>>>> c8e59631
  }

  import filodb.spark.TypeConverters._

  private[spark] def dfToFiloColumns(df: DataFrame): Seq[DataColumn] = dfToFiloColumns(df.schema)

  private[spark] def dfToFiloColumns(schema: StructType): Seq[DataColumn] = {
    schema.map { f =>
      DataColumn(0, f.name, "", -1, sqlTypeToColType(f.dataType))
    }
  }

  private[spark] def checkAndAddColumns(dfColumns: Seq[DataColumn],
                                        dataset: DatasetRef,
                                        version: Int): Unit = {
    // Pull out existing dataset schema
    val schema = parse(metaStore.getSchema(dataset, version)) { schema =>
      logger.info(s"Read schema for dataset $dataset = $schema")
      schema
    }

    // Translate DF schema to columns, create new ones if needed
    val dfSchema = dfColumns.map { col => col.name -> col }.toMap
    val matchingCols = dfSchema.keySet.intersect(schema.keySet)
    val missingCols = dfSchema.keySet -- schema.keySet
    logger.info(s"Matching columns - $matchingCols\nMissing columns - $missingCols")

    // Type-check matching columns
    val matchingTypeErrs = matchingCols.collect {
      case colName: String if dfSchema(colName).columnType != schema(colName).columnType =>
        (colName, dfSchema(colName).columnType, schema(colName).columnType)
    }
    if (matchingTypeErrs.nonEmpty) throw ColumnTypeMismatch(matchingTypeErrs)

    if (missingCols.nonEmpty) {
      val newCols = missingCols.map(dfSchema(_).copy(dataset = dataset.dataset, version = version))
      parse(metaStore.newColumns(newCols.toSeq, dataset)) { resp =>
        if (resp != Success) throw new RuntimeException(s"Error $resp creating new columns $newCols")
      }
    }
  }

  // Checks for schema errors via RichProjection.make, and returns created Dataset object
  private[spark] def makeAndVerifyDataset(datasetRef: DatasetRef,
                                          rowKeys: Seq[String],
                                          segmentKey: String,
                                          partitionKeys: Seq[String],
                                          chunkSize: Option[Int],
                                          dfColumns: Seq[Column]): Dataset = {
    val options = Dataset.DefaultOptions
    val options2 = chunkSize.map { newSize => options.copy(chunkSize = newSize) }.getOrElse(options)
    val dataset = Dataset(datasetRef, rowKeys, segmentKey, partitionKeys).copy(options = options2)

    // validate against schema.  Checks key names, computed columns, etc.
    RichProjection.make(dataset, dfColumns).recover {
      case err: RichProjection.BadSchema => throw BadSchemaError(err.toString)
    }

    dataset
  }

  // This doesn't create columns, because that's in checkAndAddColumns.
  private[spark] def createNewDataset(dataset: Dataset): Unit = {
    logger.info(s"Creating dataset ${dataset.name}...")
    actorAsk(FiloSetup.coordinatorActor, CreateDataset(dataset, Nil)) {
      case DatasetCreated =>
        logger.info(s"Dataset ${dataset.name} created successfully...")
      case DatasetError(errMsg) =>
        throw new RuntimeException(s"Error creating dataset: $errMsg")
    }
  }

  private[spark] def deleteDataset(dataset: DatasetRef): Unit = {
    logger.info(s"Deleting dataset $dataset")
    parse(FiloSetup.metaStore.deleteDataset(dataset)) { resp => resp }
  }

  implicit def sqlToFiloContext(sql: SQLContext): FiloContext = new FiloContext(sql)
}<|MERGE_RESOLUTION|>--- conflicted
+++ resolved
@@ -95,11 +95,6 @@
     }
   }
 
-<<<<<<< HEAD
-  private[spark] def runCommands[B](cmds: Set[Future[Response]]): Unit = {
-    val responseSet = Await.result(Future.sequence(cmds), 5 seconds)
-    if (!responseSet.forall(_ == Success)) throw new RuntimeException(s"Some commands failed: $responseSet")
-=======
   /**
    * Syncs FiloDB datasets into Hive Metastore.
    * Usually does not need to be called manually, unless you did not use the right HiveContext/Spark
@@ -110,14 +105,13 @@
       FiloSetup.init(sqlContext.sparkContext)
       FiloSetup.config
     }
-    if (config.hasPath("hive.database-name")) {
-      MetaStoreSync.getHiveContext(sqlContext).foreach { hiveContext =>
-        MetaStoreSync.syncFiloTables(config.getString("hive.database-name"),
-                                     FiloSetup.metaStore,
-                                     hiveContext)
-      }
-    }
->>>>>>> c8e59631
+    // if (config.hasPath("hive.database-name")) {
+    //   MetaStoreSync.getHiveContext(sqlContext).foreach { hiveContext =>
+    //     MetaStoreSync.syncFiloTables(config.getString("hive.database-name"),
+    //                                  FiloSetup.metaStore,
+    //                                  hiveContext)
+    //   }
+    // }
   }
 
   import filodb.spark.TypeConverters._
