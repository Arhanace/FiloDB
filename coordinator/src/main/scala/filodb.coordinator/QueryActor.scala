--- conflicted
+++ resolved
@@ -1,13 +1,7 @@
 package filodb.coordinator
 
-<<<<<<< HEAD
-import java.lang.Thread.UncaughtExceptionHandler
-import java.util.concurrent.{ForkJoinPool, ForkJoinWorkerThread}
-
-=======
 import scala.collection.mutable.{HashMap => mHashMap, Queue => mQueue}
 import scala.concurrent.Future
->>>>>>> 3c4196c3
 import scala.util.control.NonFatal
 
 import akka.actor.{ActorRef, ActorSystem, Props}
@@ -198,44 +192,8 @@
   private val resultVectors = Kamon.histogram("queryactor-result-num-rvs").withTags(TagSet.from(tags))
   private val queryErrors = Kamon.counter("queryactor-query-errors").withTags(TagSet.from(tags))
 
-<<<<<<< HEAD
-  /**
-    * Instrumentation adds following metrics on the Query Scheduler
-    *
-    * # Counter
-    * executor_tasks_submitted_total{type="ThreadPoolExecutor",name="query-sched-prometheus"}
-    * # Counter
-    * executor_tasks_completed_total{type="ThreadPoolExecutor",name="query-sched-prometheus"}
-    * # Histogram
-    * executor_threads_active{type="ThreadPoolExecutor",name="query-sched-prometheus"}
-    * # Histogram
-    * executor_queue_size_count{type="ThreadPoolExecutor",name="query-sched-prometheus"}
-    *
-    */
-  private def createInstrumentedQueryScheduler(): SchedulerService = {
-    val numSchedThreads = Math.ceil(config.getDouble("filodb.query.threads-factor")
-                                      * sys.runtime.availableProcessors).toInt
-    val schedName = s"$QuerySchedName-$dsRef"
-    val exceptionHandler = new UncaughtExceptionHandler {
-      override def uncaughtException(t: Thread, e: Throwable): Unit =
-        logger.error("Uncaught Exception in Query Scheduler", e)
-    }
-    val threadFactory = new ForkJoinPool.ForkJoinWorkerThreadFactory {
-      def newThread(pool: ForkJoinPool): ForkJoinWorkerThread = {
-        val thread = ForkJoinPool.defaultForkJoinWorkerThreadFactory.newThread(pool)
-        thread.setDaemon(true)
-        thread.setUncaughtExceptionHandler(exceptionHandler)
-        thread.setName(s"$schedName-${thread.getPoolIndex}")
-        thread
-      }
-    }
-    val executor = new ForkJoinPool( numSchedThreads, threadFactory, exceptionHandler, true)
-    Scheduler.apply(ExecutorInstrumentation.instrument(executor, schedName))
-  }
-=======
   val numSchedThreads = Math.ceil(queryConfig.threadsFactor * sys.runtime.availableProcessors).toInt
   val sched = new QueryScheduler(numSchedThreads, queryConfig.maxQueueLen, tags)
->>>>>>> 3c4196c3
 
   def execPhysicalPlan2(q: ExecPlan, replyTo: ActorRef, sched: Scheduler): Future[Unit] = {
     if (checkTimeout(q.queryContext, replyTo)) {
