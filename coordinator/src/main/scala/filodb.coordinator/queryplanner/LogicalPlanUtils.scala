package filodb.coordinator.queryplanner

<<<<<<< HEAD
import filodb.coordinator.queryplanner.LogicalPlanUtils.{getLookBackMillis, getTimeFromLogicalPlan}
import filodb.core.query.RangeParams
=======
import scala.collection.mutable.ArrayBuffer

import com.typesafe.scalalogging.StrictLogging

import filodb.coordinator.queryplanner.LogicalPlanUtils.{getLookBackMillis, getTimeFromLogicalPlan}
import filodb.core.query.{QueryContext, RangeParams}
>>>>>>> 73a28879
import filodb.prometheus.ast.Vectors.PromMetricLabel
import filodb.prometheus.ast.WindowConstants
import filodb.query._

object LogicalPlanUtils extends StrictLogging {

  /**
    * Check whether all child logical plans have same start and end time
    */
  def hasSingleTimeRange(logicalPlan: LogicalPlan): Boolean = {
    logicalPlan match {
      case binaryJoin: BinaryJoin =>
        val lhsTime = getTimeFromLogicalPlan(binaryJoin.lhs)
        val rhsTime = getTimeFromLogicalPlan(binaryJoin.rhs)
        (lhsTime.startMs == rhsTime.startMs) && (lhsTime.endMs == rhsTime.endMs)
      case _ => true
    }
  }

  /**
    * Retrieve start and end time from LogicalPlan
    */
  // scalastyle:off cyclomatic.complexity
  def getTimeFromLogicalPlan(logicalPlan: LogicalPlan): TimeRange = {
    logicalPlan match {
      case lp: PeriodicSeries              => TimeRange(lp.startMs, lp.endMs)
      case lp: PeriodicSeriesWithWindowing => TimeRange(lp.startMs, lp.endMs)
      case lp: ApplyInstantFunction        => getTimeFromLogicalPlan(lp.vectors)
      case lp: Aggregate                   => getTimeFromLogicalPlan(lp.vectors)
      case lp: BinaryJoin                  => val lhsTime = getTimeFromLogicalPlan(lp.lhs)
                                              val rhsTime = getTimeFromLogicalPlan(lp.rhs)
                                              if (lhsTime != rhsTime) throw new UnsupportedOperationException(
                                                "Binary Join has different LHS and RHS times")
                                              else lhsTime
      case lp: ScalarVectorBinaryOperation => getTimeFromLogicalPlan(lp.vector)
      case lp: ApplyMiscellaneousFunction  => getTimeFromLogicalPlan(lp.vectors)
      case lp: ApplySortFunction           => getTimeFromLogicalPlan(lp.vectors)
      case lp: ScalarVaryingDoublePlan     => getTimeFromLogicalPlan(lp.vectors)
      case lp: ScalarTimeBasedPlan         => TimeRange(lp.rangeParams.startSecs, lp.rangeParams.endSecs)
      case lp: VectorPlan                  => getTimeFromLogicalPlan(lp.scalars)
      case lp: ApplyAbsentFunction         => getTimeFromLogicalPlan(lp.vectors)
      case lp: RawSeries                   => lp.rangeSelector match {
                                                case i: IntervalSelector => TimeRange(i.from, i.to)
                                                case _ => throw new BadQueryException(s"Invalid logical plan")
                                              }
      case lp: LabelValues                 => TimeRange(lp.startMs, lp.endMs)
      case lp: SeriesKeysByFilters         => TimeRange(lp.startMs, lp.endMs)
      case lp: ApplyInstantFunctionRaw     => getTimeFromLogicalPlan(lp.vectors)
      case lp: ScalarBinaryOperation       => TimeRange(lp.rangeParams.startSecs * 1000, lp.rangeParams.endSecs * 1000)
      case lp: ScalarFixedDoublePlan       => TimeRange(lp.timeStepParams.startSecs * 1000,
                                              lp.timeStepParams.endSecs * 1000)
      case lp: RawChunkMeta                => throw new UnsupportedOperationException(s"RawChunkMeta does not have " +
                                              s"time")
    }
  }
  // scalastyle:on cyclomatic.complexity

  /**
   * Used to change start and end time(TimeRange) of LogicalPlan
   * NOTE: Plan should be PeriodicSeriesPlan
   */
  def copyLogicalPlanWithUpdatedTimeRange(logicalPlan: LogicalPlan,
                                          timeRange: TimeRange): LogicalPlan = {
    logicalPlan match {
      case lp: PeriodicSeriesPlan  => copyWithUpdatedTimeRange(lp, timeRange)
      case lp: RawSeriesLikePlan   => copyNonPeriodicWithUpdatedTimeRange(lp, timeRange)
      case lp: LabelValues         => lp.copy(startMs = timeRange.startMs, endMs = timeRange.endMs)
      case lp: SeriesKeysByFilters => lp.copy(startMs = timeRange.startMs, endMs = timeRange.endMs)
    }
  }

  /**
    * Used to change start and end time(TimeRange) of LogicalPlan
    * NOTE: Plan should be PeriodicSeriesPlan
    */
  //scalastyle:off cyclomatic.complexity
  def copyWithUpdatedTimeRange(logicalPlan: PeriodicSeriesPlan,
                               timeRange: TimeRange): PeriodicSeriesPlan = {
    logicalPlan match {
      case lp: PeriodicSeries              => lp.copy(startMs = timeRange.startMs,
                                                      endMs = timeRange.endMs,
                                                      rawSeries = copyNonPeriodicWithUpdatedTimeRange(lp.rawSeries,
                                                       timeRange).asInstanceOf[RawSeries])
      case lp: PeriodicSeriesWithWindowing => lp.copy(startMs = timeRange.startMs,
                                                      endMs = timeRange.endMs,
                                                      series = copyNonPeriodicWithUpdatedTimeRange(lp.series,
                                                               timeRange))
      case lp: ApplyInstantFunction        => lp.copy(vectors = copyWithUpdatedTimeRange(lp.vectors, timeRange))

      case lp: Aggregate                   => lp.copy(vectors = copyWithUpdatedTimeRange(lp.vectors, timeRange))

      case lp: BinaryJoin                  => lp.copy(lhs = copyWithUpdatedTimeRange(lp.lhs, timeRange),
                                               rhs = copyWithUpdatedTimeRange(lp.rhs, timeRange))
      case lp: ScalarVectorBinaryOperation => lp.copy(vector = copyWithUpdatedTimeRange(lp.vector, timeRange))

      case lp: ApplyMiscellaneousFunction  => lp.copy(vectors = copyWithUpdatedTimeRange(lp.vectors, timeRange))

      case lp: ApplySortFunction           => lp.copy(vectors = copyWithUpdatedTimeRange(lp.vectors, timeRange))
      case lp: ApplyAbsentFunction         => lp.copy(vectors = copyWithUpdatedTimeRange(lp.vectors, timeRange))
      case lp: ScalarVaryingDoublePlan     => lp.copy(vectors = copyWithUpdatedTimeRange(lp.vectors, timeRange))
      case lp: RawChunkMeta                => lp.rangeSelector match {
                                              case is: IntervalSelector  => lp.copy(rangeSelector = is.copy(
                                                                            timeRange.startMs, timeRange.endMs))
                                              case AllChunksSelector |
                                                   EncodedChunksSelector |
                                                   InMemoryChunksSelector |
                                                   WriteBufferSelector     => throw new UnsupportedOperationException(
                                                                             "Copy supported only for IntervalSelector")
                                            }
      case lp: VectorPlan                  => lp.copy(scalars = copyWithUpdatedTimeRange(lp.scalars, timeRange).
                                            asInstanceOf[ScalarPlan])
      case lp: ScalarTimeBasedPlan         => lp.copy(rangeParams = RangeParams(timeRange.startMs * 1000,
                                              lp.rangeParams.stepSecs, timeRange.endMs * 1000))
      case lp: ScalarFixedDoublePlan       => lp.copy(timeStepParams = RangeParams(timeRange.startMs * 1000,
                                              lp.timeStepParams.stepSecs, timeRange.endMs * 1000))
      case lp: ScalarBinaryOperation       =>  val updatedLhs = if (lp.lhs.isRight) Right(copyWithUpdatedTimeRange
                                              (lp.lhs.right.get, timeRange).asInstanceOf[ScalarBinaryOperation]) else
                                              Left(lp.lhs.left.get)
                                              val updatedRhs = if (lp.rhs.isRight) Right(copyWithUpdatedTimeRange(
                                                lp.rhs.right.get, timeRange).asInstanceOf[ScalarBinaryOperation])
                                              else Left(lp.rhs.left.get)
                                              lp.copy(lhs = updatedLhs, rhs = updatedRhs, rangeParams =
                                                RangeParams(timeRange.startMs * 1000, lp.rangeParams.stepSecs,
                                                  timeRange.endMs * 1000))
    }
  }

  /**
    * Used to change rangeSelector of RawSeriesLikePlan
    */
  private def copyNonPeriodicWithUpdatedTimeRange(plan: LogicalPlan,
                                                  timeRange: TimeRange): RawSeriesLikePlan = {
    plan match {
      case rs: RawSeries => rs.rangeSelector match {
        case is: IntervalSelector => rs.copy(rangeSelector = is.copy(timeRange.startMs, timeRange.endMs))
        case _ => throw new UnsupportedOperationException("Copy supported only for IntervalSelector")
      }
      case p: ApplyInstantFunctionRaw =>
        p.copy(vectors = copyNonPeriodicWithUpdatedTimeRange(p.vectors, timeRange)
          .asInstanceOf[RawSeries])
      case _ => throw new UnsupportedOperationException("Copy supported only for RawSeries")
    }
  }

  /**
    * Retrieve start time of Raw Series
    * NOTE: Plan should be PeriodicSeriesPlan
    */
  def getRawSeriesStartTime(logicalPlan: LogicalPlan): Option[Long] = {
    val leaf = LogicalPlan.findLeafLogicalPlans(logicalPlan)
    if (leaf.isEmpty) None else {
      leaf.head match {
        case lp: RawSeries => lp.rangeSelector match {
          case rs: IntervalSelector => Some(rs.from)
          case _ => None
        }
        case _ => throw new BadQueryException(s"Invalid logical plan $logicalPlan")
      }
    }
  }

  def getOffsetMillis(logicalPlan: LogicalPlan): Long = {
    val leaf = LogicalPlan.findLeafLogicalPlans(logicalPlan)
    if (leaf.isEmpty) 0 else {
      leaf.head match {
        case lp: RawSeries => lp.offsetMs.getOrElse(0)
        case _ => 0
      }
    }
  }

  def getLookBackMillis(logicalPlan: LogicalPlan): Long = {
    val staleDataLookbackMillis = WindowConstants.staleDataLookbackMillis
    val leaf = LogicalPlan.findLeafLogicalPlans(logicalPlan)
    if (leaf.isEmpty) 0 else {
      leaf.head match {
        case lp: RawSeries => lp.lookbackMs.getOrElse(staleDataLookbackMillis)
        case _ => 0
      }
    }
  }

  def getMetricName(logicalPlan: LogicalPlan, datasetMetricColumn: String): Set[String] = {
    val columnFilterGroup = LogicalPlan.getColumnFilterGroup(logicalPlan)
    val metricName = LogicalPlan.getColumnValues(columnFilterGroup, PromMetricLabel)
    if (metricName.isEmpty) LogicalPlan.getColumnValues(columnFilterGroup, datasetMetricColumn)
    else metricName
  }

  /**
    * Renames Prom AST __name__ label to one based on the actual metric column of the dataset,
    * if it is not the prometheus standard
    */
   def renameLabels(labels: Seq[String], datasetMetricColumn: String): Seq[String] =
    if (datasetMetricColumn != PromMetricLabel) {
      labels map {
        case PromMetricLabel     => datasetMetricColumn
        case other: String       => other
      }
    } else {
      labels
    }
<<<<<<< HEAD
=======

  /**
    * Split query if the time range is greater than the threshold. It clones the given LogicalPlan with the smaller
    * time ranges, creates an execPlan using the provided planner and finally returns Stitch ExecPlan.
    * @param lPlan LogicalPlan to be split
    * @param qContext QueryContext
    * @param timeSplitEnabled split based on longer time range
    * @param minTimeRangeForSplitMs if time range is longer than this, plan will be split into multiple plans
    * @param splitSizeMs time range for each split, if plan needed to be split
    */
  def splitPlans(lPlan: LogicalPlan,
                 qContext: QueryContext,
                 timeSplitEnabled: Boolean,
                 minTimeRangeForSplitMs: Long,
                 splitSizeMs: Long): Seq[LogicalPlan] = {
    val lp = lPlan.asInstanceOf[PeriodicSeriesPlan]
    if (timeSplitEnabled && lp.isTimeSplittable && lp.endMs - lp.startMs > minTimeRangeForSplitMs
        && lp.stepMs <= splitSizeMs) {
      logger.info(s"Splitting query queryId=${qContext.queryId} start=${lp.startMs}" +
        s" end=${lp.endMs} step=${lp.stepMs} splitThresholdMs=$minTimeRangeForSplitMs splitSizeMs=$splitSizeMs")
      val numStepsPerSplit = splitSizeMs/lp.stepMs
      var startTime = lp.startMs
      var endTime = Math.min(lp.startMs + numStepsPerSplit * lp.stepMs, lp.endMs)
      val splitPlans: ArrayBuffer[LogicalPlan] = ArrayBuffer.empty
      while (endTime < lp.endMs ) {
        splitPlans += copyWithUpdatedTimeRange(lp, TimeRange(startTime, endTime))
        startTime = endTime + lp.stepMs
        endTime = Math.min(startTime + numStepsPerSplit*lp.stepMs, lp.endMs)
      }
      // when endTime == lp.endMs - exit condition
      splitPlans += copyWithUpdatedTimeRange(lp, TimeRange(startTime, endTime))
      logger.info(s"splitsize queryId=${qContext.queryId} numWindows=${splitPlans.length}")
      splitPlans
    } else {
      Seq(lp)
    }
  }
>>>>>>> 73a28879
}

/**
 * Temporary utility to modify plan to add extra join-on keys or group-by keys
 * for specific time ranges.
 */
object ExtraOnByKeysUtil {

  def getRealOnLabels(lp: BinaryJoin, addStepKeyTimeRanges: Seq[Seq[Long]]): Seq[String] = {
    if (shouldAddExtraKeys(lp.lhs, addStepKeyTimeRanges: Seq[Seq[Long]]) ||
        shouldAddExtraKeys(lp.rhs, addStepKeyTimeRanges: Seq[Seq[Long]])) {
      // add extra keys if ignoring clause is not specified and on is specified
      if (lp.on.nonEmpty) lp.on ++ extraByOnKeys
      else lp.on
    } else {
      lp.on
    }
  }

  def getRealByLabels(lp: Aggregate, addStepKeyTimeRanges: Seq[Seq[Long]]): Seq[String] = {
    if (shouldAddExtraKeys(lp, addStepKeyTimeRanges)) {
      // add extra keys if without clause is not specified
      if (lp.without.isEmpty) lp.by ++ extraByOnKeys
      else lp.by
    } else {
      lp.by
    }
  }

  private def shouldAddExtraKeys(lp: LogicalPlan, addStepKeyTimeRanges: Seq[Seq[Long]]): Boolean = {
    // need to check if raw time range in query overlaps with configured addStepKeyTimeRanges
    val range = getTimeFromLogicalPlan(lp)
    val lookback = getLookBackMillis(lp)
    queryTimeRangeRequiresExtraKeys(range.startMs - lookback, range.endMs, addStepKeyTimeRanges)
  }

  val extraByOnKeys = Seq("_pi_", "_step_")
  /**
   * Returns true if two time ranges (x1, x2) and (y1, y2) overlap
   */
  private def rangeOverlaps(x1: Long, x2: Long, y1: Long, y2: Long): Boolean = {
    Math.max(x1, y1) <= Math.min(x2, y2)
  }

  private def queryTimeRangeRequiresExtraKeys(rawStartMs: Long,
                                              rawEndMs: Long,
                                              addStepKeyTimeRanges: Seq[Seq[Long]]): Boolean = {
    addStepKeyTimeRanges.exists { r => rangeOverlaps(rawStartMs, rawEndMs, r(0), r(1)) }
  }
}<|MERGE_RESOLUTION|>--- conflicted
+++ resolved
@@ -1,16 +1,11 @@
 package filodb.coordinator.queryplanner
 
-<<<<<<< HEAD
-import filodb.coordinator.queryplanner.LogicalPlanUtils.{getLookBackMillis, getTimeFromLogicalPlan}
-import filodb.core.query.RangeParams
-=======
 import scala.collection.mutable.ArrayBuffer
 
 import com.typesafe.scalalogging.StrictLogging
 
 import filodb.coordinator.queryplanner.LogicalPlanUtils.{getLookBackMillis, getTimeFromLogicalPlan}
 import filodb.core.query.{QueryContext, RangeParams}
->>>>>>> 73a28879
 import filodb.prometheus.ast.Vectors.PromMetricLabel
 import filodb.prometheus.ast.WindowConstants
 import filodb.query._
@@ -213,8 +208,6 @@
     } else {
       labels
     }
-<<<<<<< HEAD
-=======
 
   /**
     * Split query if the time range is greater than the threshold. It clones the given LogicalPlan with the smaller
@@ -252,7 +245,6 @@
       Seq(lp)
     }
   }
->>>>>>> 73a28879
 }
 
 /**
