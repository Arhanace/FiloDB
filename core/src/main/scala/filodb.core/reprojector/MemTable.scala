--- conflicted
+++ resolved
@@ -24,108 +24,19 @@
 
   def close(): Unit
 
-<<<<<<< HEAD
   // A RichProjection with valid partitioning column.
   def projection: RichProjection[K]
-=======
-  // The minimum amount of free memory for ingestion to continue
-  def minFreeMb: Int
-
-  /**
-   * === Dataset ingestion setup ===
-   */
-
-  /**
-   * Prepares the memtable for ingesting a particular dataset with a schema.  Note: no checking is here
-   * done to make sure the schema is valid.  If the schema needs to be changed, use a new version.
-   * @dataset a Dataset with valid partitioning column.  projections(0).sortColumn will also be used.
-   * @defaultPartitionKey if Some(key), a null value in partitioning column will cause key to be used.
-   *                      if None, then NullPartitionValue will be thrown when null value
-   *                        is encountered in a partitioning column.
-   * @return BadSchema if cannot determine a partitioningFunc or sort column
-   *          AlreadySetup if the dataset has been setup before
-   */
-  def setupIngestion(dataset: Dataset,
-                     schema: Seq[Column],
-                     version: Int,
-                     defaultPartitionKey: Option[PartitionKey] = None): SetupResponse = {
-    import Column.ColumnType._
-    ingestionSetups.synchronized {
-      val partitionFunc = getPartitioningFunc(dataset, schema, defaultPartitionKey).getOrElse(
-                            return BadSchema(s"Problem with partitioning column ${dataset.partitionColumn}"))
-
-      val sortColName = dataset.projections.head.sortColumn
-      val sortColNo = schema.indexWhere(_.hasId(sortColName))
-      if (sortColNo < 0) return BadSchema(s"Sort column $sortColName not in schema $schema")
-
-      val versions = ingestionSetups.getOrElseUpdate(dataset.name, new HashMap[Int, IngestionSetup])
-      if (versions contains version) return AlreadySetup
-
-      val helper = Dataset.sortKeyHelper[Any](dataset, schema(sortColNo)).getOrElse {
-        val msg = s"Unsupported sort column type ${schema(sortColNo).columnType} for dataset $dataset"
-        logger.info(msg)
-        return BadSchema(msg)
-      }
-
-      versions(version) = IngestionSetup(dataset, schema, partitionFunc, sortColNo, helper)
-      logger.info(s"Set up ingestion for dataset $dataset, version $version with schema $schema")
-      SetupDone
-    }
-  }
-
-  def getIngestionSetup(dataset: TableName, version: Int): Option[IngestionSetup] =
-    ingestionSetups.get(dataset).flatMap(_.get(version))
-
-  private val ingestionSetups = new HashMap[TableName, HashMap[Int, IngestionSetup]]
->>>>>>> 06dae04e
 
   /**
    * === Row ingest, read, delete operations ===
    */
 
   /**
-<<<<<<< HEAD
    * Ingests a bunch of new rows.
    * @param rows the rows to ingest.  For now, they must have the exact same columns, in the exact same order,
    *        as in the projection.
    * @param callback the function to call back when the MemTable has committed the new rows to disk.
    *        This is probably done asynchronously as we don't want to commit new rows with every write.
-=======
-   * Ingests a bunch of new rows for a given dataset and version.  Will be ingested into the Active buffer.
-   * @param dataset the Dataset to ingest.  Must have been setup using setupIngestion().
-   * @param version the version to ingest into.
-   * @param rows the rows to ingest
-   * @return Ingested or PleaseWait, if the MemTable is too full or we are low on memory
-   */
-  def ingestRows(dataset: TableName, version: Int, rows: Seq[RowReader]): IngestionResponse = {
-    import Column.ColumnType._
-
-    val freeMB = sys.runtime.freeMemory / (1024*1024)
-    if (freeMB < minFreeMb) {
-      logger.info(s"Only $freeMB MB memory left, cannot accept more writes...")
-      logger.info(s"MemTable state: ${allNumRows(Active, true)}")
-      sys.runtime.gc()
-      return PleaseWait
-    }
-
-    val setup = getIngestionSetup(dataset, version).getOrElse(return NoSuchDatasetVersion)
-    setup.schema(setup.sortColumnNum).columnType match {
-      case LongColumn    => ingestRowsInner[Long](setup, version, rows)
-      case IntColumn     => ingestRowsInner[Int](setup, version, rows)
-      case DoubleColumn  => ingestRowsInner[Double](setup, version, rows)
-      case other: Column.ColumnType => throw new RuntimeException("Illegal sort key type $other")
-    }
-  }
-
-  def ingestRowsInner[K: TypedFieldExtractor](setup: IngestionSetup,
-                                              version: Int,
-                                              rows: Seq[RowReader]): IngestionResponse
-
-  /**
-   * Returns true if the MemTable is capable of ingesting more data.  Designed to be a much
-   * lighter weight alternative to ingestRows so that clients can poll the memTable for when
-   * conditions are right for ingestion to occur again.
->>>>>>> 06dae04e
    */
   def ingestRows(rows: Seq[RowReader])(callback: => Unit): Unit
 
@@ -145,19 +56,7 @@
    * Removes specific rows from a particular keyRange and version.  Can only remove rows
    * from the Locked buffer.
    */
-<<<<<<< HEAD
   def removeRows(keyRange: KeyRange[K]): Unit
-=======
-  def removeRows[K: SortKeyHelper](keyRange: KeyRange[K], version: Int): Unit
-
-  /**
-   * Flips the active and locked buffers. After this is called, ingestion will immediately
-   * proceed to the new active buffer, and the existing active buffer becomes the new Locked
-   * buffer.
-   * @return NotEmpty if the locked buffer is not empty
-   */
-  def flipBuffers(dataset: TableName, version: Int): FlipResponse
->>>>>>> 06dae04e
 
   def numRows: Int
 
@@ -165,4 +64,4 @@
    * Yes, this clears everything!  It's meant for testing only.
    */
   def clearAllData(): Unit
-}
+}