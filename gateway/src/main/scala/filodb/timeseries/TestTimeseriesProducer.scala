--- conflicted
+++ resolved
@@ -147,11 +147,8 @@
    * Generate a stream of random Histogram data, with the metric name "http_request_latency"
    * Schema:  (timestamp:ts, sum:long, count:long, h:hist) for data, plus (metric:string, tags:map)
    * The dataset must match the above schema
-<<<<<<< HEAD
-=======
    * Note: the set of "instance" tags is unique for each invocation of genHistogramData.  This helps increase
    * the cardinality of time series for testing purposes.
->>>>>>> c3093591
    */
   def genHistogramData(startTime: Long, dataset: Dataset, numTimeSeries: Int = 16): Stream[InputRecord] = {
     require(dataset.dataColumns.map(_.columnType) == Seq(TimestampColumn, LongColumn, LongColumn, HistogramColumn))
@@ -165,15 +162,10 @@
       }
     }
 
-<<<<<<< HEAD
-    Stream.from(0).map { n =>
-      val instance = n % numTimeSeries
-=======
     val instanceBase = System.currentTimeMillis
 
     Stream.from(0).map { n =>
       val instance = n % numTimeSeries + instanceBase
->>>>>>> c3093591
       val dc = instance & oneBitMask
       val partition = (instance >> 1) & twoBitMask
       val app = (instance >> 3) & twoBitMask
